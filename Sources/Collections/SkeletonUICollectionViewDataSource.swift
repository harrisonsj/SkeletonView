--- conflicted
+++ resolved
@@ -8,7 +8,7 @@
 
 import UIKit
 
-<<<<<<< HEAD
+
 public protocol SkeletonUICollectionViewDataSource: UICollectionViewDataSource {
     func numSections(in collectionSkeletonView: UICollectionView) -> Int
     func collectionSkeletonView(_ skeletonView: UICollectionView, numberOfItemsInSection section: Int) -> Int
@@ -18,13 +18,8 @@
 public extension SkeletonUICollectionViewDataSource {
     
     func collectionSkeletonView(_ skeletonView: UICollectionView, numberOfItemsInSection section: Int) -> Int {
-        guard let flowlayout = skeletonView.collectionViewLayout as? UICollectionViewFlowLayout else { return 0 }
-        return Int(ceil(skeletonView.frame.height/flowlayout.itemSize.height))
+        return skeletonView.estimatedNumberOfRows
     }
     
     func numSections(in collectionSkeletonView: UICollectionView) -> Int { return 1 }
 }
-=======
-// Work in progress
-protocol SkeletonUICollectionViewDataSource: UICollectionViewDataSource {}
->>>>>>> 75ec8bc1
