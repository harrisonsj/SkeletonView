--- conflicted
+++ resolved
@@ -60,7 +60,6 @@
         skeletonCellIfContainerSkeletonIsActive(container: collectionView, cell: cell)
         return cell
     }
-<<<<<<< HEAD
     
     func collectionView(_ collectionView: UICollectionView,
                         viewForSupplementaryElementOfKind kind: String,
@@ -74,7 +73,6 @@
         return UICollectionReusableView()
     }
     
-=======
 }
 
 extension SkeletonCollectionDataSource {
@@ -86,5 +84,4 @@
 
         cell.showSkeleton(skeletonConfig: skeletonConfig)
     }
->>>>>>> 39fa679d
 }