--- conflicted
+++ resolved
@@ -29,63 +29,4 @@
     func disableScrolling() { isScrollEnabled = false }
     func enableScrolling() { isScrollEnabled = true }
     
-}
-<<<<<<< HEAD
-
-extension UITableView: CollectionSkeleton {
-    
-    var skeletonDataSource: SkeletonCollectionDataSource? {
-        get { return objc_getAssociatedObject(self, &AssociatedKeys.dummyDataSource) as? SkeletonCollectionDataSource }
-        set {
-            objc_setAssociatedObject(self, &AssociatedKeys.dummyDataSource, newValue, AssociationPolicy.retain.objc)
-            self.dataSource = newValue
-        }
-    }
-    
-    func addDummyDataSource() {
-        guard let originalDataSource = self.dataSource as? SkeletonTableViewDataSource,
-              !(originalDataSource is SkeletonCollectionDataSource)
-            else { return }
-        let dataSource = SkeletonCollectionDataSource(tableViewDataSource: originalDataSource)
-        self.skeletonDataSource = dataSource
-        reloadData()
-    }
-    
-    func removeDummyDataSource(reloadAfter: Bool) {
-        guard let dataSource = self.dataSource as? SkeletonCollectionDataSource else { return }
-        self.skeletonDataSource = nil
-        self.dataSource = dataSource.originalTableViewDataSource
-        if reloadAfter { self.reloadData() }
-    }
-    
-}
-
-extension UICollectionView: CollectionSkeleton {
-    
-    var skeletonDataSource: SkeletonCollectionDataSource? {
-        get { return objc_getAssociatedObject(self, &AssociatedKeys.dummyDataSource) as? SkeletonCollectionDataSource }
-        set {
-            objc_setAssociatedObject(self, &AssociatedKeys.dummyDataSource, newValue, AssociationPolicy.retain.objc)
-            self.dataSource = newValue
-        }
-    }
-    
-    func addDummyDataSource() {
-        guard let originalDataSource = self.dataSource as? SkeletonUICollectionViewDataSource,
-              !(originalDataSource is SkeletonCollectionDataSource)
-            else { return }
-        let dataSource = SkeletonCollectionDataSource(collectionViewDataSource: originalDataSource)
-        self.skeletonDataSource = dataSource
-        reloadData()
-    }
-    
-    func removeDummyDataSource(reloadAfter: Bool) {
-        guard let dataSource = self.dataSource as? SkeletonCollectionDataSource else { return }
-        self.skeletonDataSource = nil
-        self.dataSource = dataSource.originalCollectionViewDataSource
-        if reloadAfter { self.reloadData() }
-    }
-    
-}
-=======
->>>>>>> 75ec8bc1
+}