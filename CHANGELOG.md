# Change Log
All notable changes to this project will be documented in this file

## Next version

<<<<<<< HEAD
### New

- Support for iOS 13 dark mode. (thanks @Wilsonator5000)
=======

## [1.8.2](https://github.com/Juanpe/SkeletonView/releases/tag/1.8.2)

### New
- Add ability to customize line spacing per label. (thanks @gshahbazian) 

## [LayoutSkeleton (1.8.1)](https://github.com/Juanpe/SkeletonView/releases/tag/1.8.1)
>>>>>>> 01d68190

### Improvements
- Fix completion call in .none transition style while hide skeletons. (thanks @aadudyrev)

### New
- Swizzle `layoutSubviews` method. 

### Improvements
- Fix completion call in .none transition style while hiding skeletons. (thanks @aadudyrev)
- Swift format.

### Bug fixes
- Update layout subviews when the original method is called.
   - Issues: [#88, #149]

## [Transitions (1.8)](https://github.com/Juanpe/SkeletonView/releases/tag/1.8)

### New

- Adding swift news to mentioned section (thanks @osterbergmarcus).
- Create `SkeletonTransitionStyle`. Now, you can animate transition when you show or hide skeletons. (thanks @pontusjacobsson)

### Improvements
- Refactor some methods.

### Bug fixes
- Solved issues.
 [#175](https://github.com/Juanpe/SkeletonView/issues/175) Swift Package Manager version format

## [Layout update (1.7)](https://github.com/Juanpe/SkeletonView/releases/tag/1.7)

### New

- Allow updating skeleton layout to recalculate skeleton bounds: `layoutSkeletonIfNeeded`. See the examples to know how to use it. (thanks @eduardbosch)

### Improvements

- Allow updating skeleton layers without recreating them: `updateSkeleton`, `updateGradientSkeleton`, `updateAnimatedSkeleton`, `updateAnimatedGradientSkeleton`. (thanks @eduardbosch)

## [Debug (1.4)](https://github.com/Juanpe/SkeletonView/releases/tag/1.4)

### New

- Create `skeletonDescription` print a skeleton representation of the view.
- Create `SKELETON_DEBUG` environment variable, in order to print the view hierarchy when the skeleton appears.

### Improvements
- Add two new methods to `SkeletonFlowDelegate` protocol. Now you can know when the skeleton did show and when it did hide.
- `Recursive` protocol

### Bug fixes
- Solved issue [#86](https://github.com/Juanpe/SkeletonView/issues/86) (thanks @reececomo)

## [Custom defaults (1.3)](https://github.com/Juanpe/SkeletonView/releases/tag/1.3)

### New

- Default values customizables. Now you can set the default values of Skeleton appearance.(thanks @reececomo)
  - issues: [[#50](https://github.com/Juanpe/SkeletonView/issues/50), [#83](https://github.com/Juanpe/SkeletonView/issues/83)]

### Bug fixes
- Solved issue [#41](https://github.com/Juanpe/SkeletonView/issues/41). Now, Skeleton works if UICollectionView cell's Nib is registered in code. (thanks @kjoneandrei)

## [Typo (1.2.3)](https://github.com/Juanpe/SkeletonView/releases/tag/1.2.3)

### Fixes

- Fix typo in `SkeletonTableViewDataSource` protocol

### Improvements

- Now it takes in account the `UIStackView` to calculate the `SkeletonLayer` bounds (thanks @giantramen)

## [New face (1.2.2)](https://github.com/Juanpe/SkeletonView/releases/tag/1.2.2)

### New

- Rebranding

### Bug fixes
- Solved issue [#23](https://github.com/Juanpe/SkeletonView/issues/23). Problem with UIStackView. (thanks @giantramen)

## [State (1.2.1)](https://github.com/Juanpe/SkeletonView/releases/tag/1.2.1)

### New

- You can set the corner radius multiline elements (thanks @B4V4-G)
- Save view state when skeleton appears and recovery when it is hidden (@juanpe)

### Bug fixes
- Solved issue [#51](https://github.com/Juanpe/SkeletonView/issues/51). Support inspectable properties when using Carthage. (thanks @eduardbosch)

## [On TV (1.2)](https://github.com/Juanpe/SkeletonView/releases/tag/1.2)

### New
- Now ```SkeletonView``` is **tvOS** compatible! 🎉.  (thanks @mihai8804858)

### Bug fixes
- Solved issue [#46](https://github.com/Juanpe/SkeletonView/issues/46). It crashes the application when tap on it, didSelect called and crash.


## [Hotfix (1.1.1)](https://github.com/Juanpe/SkeletonView/releases/tag/1.1.1)

### Bug fixes
- Now yes, solved issue [#39](https://github.com/Juanpe/SkeletonView/issues/39)

## [Needed (1.1)](https://github.com/Juanpe/SkeletonView/releases/tag/1.1)

### New
- Now ```SkeletonView```supports **UICollectionViews**! 🎉.  (thanks @Renatdz)

### Bug fixes
- Solved issue [#39](https://github.com/Juanpe/SkeletonView/issues/39). Gradient animation did not work when app becomes active.


## [Resizable (1.0.5)](https://github.com/Juanpe/SkeletonView/releases/tag/1.0.5)

### New
- Now you can use table views with resizable cells.

### Bug fixes
- Solved issues.
 [#17](https://github.com/Juanpe/SkeletonView/issues/17),
 [#30](https://github.com/Juanpe/SkeletonView/issues/30),
 [#34](https://github.com/Juanpe/SkeletonView/issues/34).

## [Filled or not (1.0.4)](https://github.com/Juanpe/SkeletonView/releases/tag/1.0.4)

### New
- You can set the filling percent of the last line in multiline elements (thanks @jontelang!)

### Bug fixes
- Solved issue [#14](https://github.com/Juanpe/SkeletonView/issues/14). You could edit text views with skeleton active.

## [In all directions (1.0.3)](https://github.com/Juanpe/SkeletonView/releases/tag/1.0.3)

### New
- Create ```SkeletonAnimationBuilder```, to facilitate the creation of layer animations.
```GradientDirection``` enum.

## [Retro (1.0.2)](https://github.com/Juanpe/SkeletonView/releases/tag/1.0.2)

### New
- Change some private keywords, to be Swift 3 compatible

## [Early bird bug (1.0.1)](https://github.com/Juanpe/SkeletonView/releases/tag/1.0.2)

### Bug fixes
- It was not removing the skeleton layer

## [Starter (1.0)](https://github.com/Juanpe/SkeletonView/releases/tag/1.0)

- First release<|MERGE_RESOLUTION|>--- conflicted
+++ resolved
@@ -3,11 +3,9 @@
 
 ## Next version
 
-<<<<<<< HEAD
 ### New
 
 - Support for iOS 13 dark mode. (thanks @Wilsonator5000)
-=======
 
 ## [1.8.2](https://github.com/Juanpe/SkeletonView/releases/tag/1.8.2)
 
@@ -15,7 +13,6 @@
 - Add ability to customize line spacing per label. (thanks @gshahbazian) 
 
 ## [LayoutSkeleton (1.8.1)](https://github.com/Juanpe/SkeletonView/releases/tag/1.8.1)
->>>>>>> 01d68190
 
 ### Improvements
 - Fix completion call in .none transition style while hide skeletons. (thanks @aadudyrev)
